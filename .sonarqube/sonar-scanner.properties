--- conflicted
+++ resolved
@@ -101,7 +101,6 @@
 
 # Tests
 # Note: For C++ setting this field does not cause test analysis to occur. It only allows the test source code to be evaluated.
-<<<<<<< HEAD
 autoware_plugin.sonar.tests        = test
 bsm_generator.sonar.tests          = test
 gnss_to_map_convertor.sonar.tests  = test
@@ -114,17 +113,4 @@
 health_monitor.sonar.tests         = test
 arbitrator.sonar.tests             = test
 carma_wm.sonar.tests               = test
-=======
-autoware_plugin.sonar.tests       = test
-bsm_generator.sonar.tests         = test
-gnss_to_map_convertor.sonar.tests = test
-guidance.sonar.tests              = test
-pure_pursuit_wrapper.sonar.tests  = test
-route_generator.sonar.tests       = test
-trajectory_executor.sonar.tests   = test
-gnss_ndt_selector.sonar.tests     = test
-health_monitor.sonar.tests        = test
-arbitrator.sonar.tests            = test
-carma_wm.sonar.tests              = test
-carma_wm_ctrl.sonar.tests         = test
->>>>>>> 143b0ba5
+carma_wm_ctrl.sonar.tests          = test