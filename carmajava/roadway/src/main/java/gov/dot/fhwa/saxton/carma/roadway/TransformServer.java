--- conflicted
+++ resolved
@@ -18,11 +18,8 @@
 
 import cav_msgs.SystemAlert;
 import geometry_msgs.TransformStamped;
-<<<<<<< HEAD
 import gov.dot.fhwa.saxton.carma.rosutils.SaxtonLogger;
-=======
 import gov.dot.fhwa.saxton.carma.rosutils.AlertSeverity;
->>>>>>> b4bf1d0b
 import org.apache.commons.logging.Log;
 import org.ros.RosCore;
 import org.ros.message.MessageListener;
@@ -79,11 +76,11 @@
         try {
           switch (alertMsg.getType()) {
             case SystemAlert.SHUTDOWN:
-              log.logInfo("SHUTDOWN", "Shutting down from SHUTDOWN on system_alert");
+              log.info("SHUTDOWN", "Shutting down from SHUTDOWN on system_alert");
               connectedNode.shutdown();
               break;
             case SystemAlert.FATAL:
-              log.logInfo("SHUTDOWN", "Shutting down from FATAL on system_alert");
+              log.info("SHUTDOWN", "Shutting down from FATAL on system_alert");
               connectedNode.shutdown();
               break;
             default:
@@ -153,18 +150,8 @@
   }
 
   @Override protected void handleException(Throwable e) {
-<<<<<<< HEAD
-    String msg = "Uncaught exception made it to top level handleException method";
-    log.logFatal("SHUTDOWN", msg, e);
-    SystemAlert alertMsg = systemAlertPub.newMessage();
-    alertMsg.setType(SystemAlert.FATAL);
-    alertMsg.setDescription(msg);
-    systemAlertPub.publish(alertMsg);
-=======
-
     String msg = "Uncaught exception in " + connectedNode.getName() + " caught by handleException";
     publishSystemAlert( AlertSeverity.FATAL, msg, e);
->>>>>>> b4bf1d0b
     connectedNode.shutdown();
 
   }
