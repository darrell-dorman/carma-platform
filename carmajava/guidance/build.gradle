/*
 * Copyright (C) 2017 LEIDOS.
 *
 * Licensed under the Apache License, Version 2.0 (the "License"); you may not
 * use this file except in compliance with the License. You may obtain a copy of
 * the License at
 *
 * http://www.apache.org/licenses/LICENSE-2.0
 *
 * Unless required by applicable law or agreed to in writing, software
 * distributed under the License is distributed on an "AS IS" BASIS, WITHOUT
 * WARRANTIES OR CONDITIONS OF ANY KIND, either express or implied. See the
 * License for the specific language governing permissions and limitations under
 * the License.
 */

/* This plugin is necessary for creating installApp tasks (i.e. executables) */
apply plugin: 'application'
mainClassName = 'org.ros.RosRun'

/*
 Examples of
   1) dependencies from another project in this gradle stack.
   2,3) open ranged dependencies from a maven repository.

   Dependencies can be on external maven artifacts (such as rosjava_core
   here) or on sibling subprojects. For rosjava maven artifact dependencies
   it is a good idea to use open ranges on to
   save continually updating these references, but it is recommended
   to restrict this to the patch version number (e.g. [0.3,0.4) will
   get the latest 0.3.x version) to avoid unknowingly
   having api breaking changes usually associated with minor and major
   version number changes.
*/

repositories {
    jcenter()
}

dependencies {
  compile 'org.ros.rosjava_core:rosjava:[0.3,0.4)'
  compile 'org.ros.rosjava_core:rosjava_geometry:0.3.5'
  compile 'org.ros.rosjava_messages:sensor_msgs:1.12.5'
  compile 'org.ros.rosjava_messages:cav_msgs:0.1.0'
  compile 'org.ros.rosjava_messages:cav_srvs:0.1.0'
  compile 'org.reflections:reflections:0.9.11'

  compile project(':guidance_plugin_api')
  compile project(':rosutils')
<<<<<<< HEAD
  compile name: 'saxton-utils-2.0.0'
=======
  compile project(':geometry')
>>>>>>> ed0d076a

  testCompile 'org.mockito:mockito-core:2.+'
  testCompile 'junit:junit:4.12'
}

installApp {
    doLast {
        delete 'build/scripts'
    }
}<|MERGE_RESOLUTION|>--- conflicted
+++ resolved
@@ -47,11 +47,8 @@
 
   compile project(':guidance_plugin_api')
   compile project(':rosutils')
-<<<<<<< HEAD
   compile name: 'saxton-utils-2.0.0'
-=======
   compile project(':geometry')
->>>>>>> ed0d076a
 
   testCompile 'org.mockito:mockito-core:2.+'
   testCompile 'junit:junit:4.12'
