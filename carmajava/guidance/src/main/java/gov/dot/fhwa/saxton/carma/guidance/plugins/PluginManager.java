--- conflicted
+++ resolved
@@ -31,7 +31,7 @@
 import gov.dot.fhwa.saxton.carma.guidance.ManeuverPlanner;
 import gov.dot.fhwa.saxton.carma.guidance.conflictdetector.IConflictDetector;
 import gov.dot.fhwa.saxton.carma.guidance.maneuvers.IManeuverInputs;
-import gov.dot.fhwa.saxton.carma.guidance.mobilityrouter.MobilityRouter;
+import gov.dot.fhwa.saxton.carma.guidance.mobilityrouter.IMobilityRouter;
 import gov.dot.fhwa.saxton.carma.guidance.pubsub.IPubSubService;
 import gov.dot.fhwa.saxton.carma.guidance.pubsub.IPublisher;
 import gov.dot.fhwa.saxton.carma.guidance.util.RouteService;
@@ -90,12 +90,8 @@
     protected int activePluginsSeqNum = 0;
 
     public PluginManager(GuidanceStateMachine stateMachine, IPubSubService pubSubManager, 
-<<<<<<< HEAD
-    IGuidanceCommands commands, IManeuverInputs maneuverInputs, RouteService routeService, MobilityRouter router, ConnectedNode node) {
-=======
     IGuidanceCommands commands, IManeuverInputs maneuverInputs, RouteService routeService,
-    ConnectedNode node, IConflictDetector conflictDetector, ITrajectoryConverter trajectoryConverter) {
->>>>>>> a4363aba
+    ConnectedNode node, IMobilityRouter router, IConflictDetector conflictDetector, ITrajectoryConverter trajectoryConverter) {
         super(stateMachine, pubSubManager, node);
         this.executor = new PluginExecutor();
 
@@ -105,12 +101,7 @@
                 pubSubService, 
                 new RosParameterSource(node.getParameterTree()), 
                 new ManeuverPlanner(commands, maneuverInputs), 
-<<<<<<< HEAD
-                routeService,
-                router);
-=======
-                routeService, conflictDetector, trajectoryConverter);
->>>>>>> a4363aba
+                routeService, router , conflictDetector, trajectoryConverter);
     }
 
     /**
@@ -126,6 +117,7 @@
                 pluginServiceLocator.getParameterSource(), 
                 pluginServiceLocator.getManeuverPlanner(), 
                 pluginServiceLocator.getRouteService(),
+                pluginServiceLocator.getMobilityRouter(),
                 pluginServiceLocator.getConflictDetector(),
                 pluginServiceLocator.getTrajectoryConverter());
         jobQueue.add(this::onStartup);
