--- conflicted
+++ resolved
@@ -205,42 +205,7 @@
 
   // It can only plan trajectory without preplanned longitudinal maneuvers.
   @Override
-<<<<<<< HEAD
   public TrajectoryPlanningResponse planTrajectory(Trajectory traj, double expectedEntrySpeed) {
-    List<SpeedLimit> trajLimits = getSpeedLimits(speedLimits, traj.getStartLocation(), traj.getEndLocation());
-
-    // Find the gaps and record the speeds at the boundaries (pass in params for start and end speed)
-    List<TrajectorySegment> gaps = null;
-    if (trajLimits.size() >= 1) {
-      gaps = findTrajectoryGaps(traj, expectedEntrySpeed, trajLimits.get(trajLimits.size() - 1).speedLimit);
-    } else {
-      gaps = findTrajectoryGaps(traj, expectedEntrySpeed, expectedEntrySpeed);
-    }
-
-    if (traj.getLongitudinalManeuvers().size() > 0) {
-      if (gaps.size() == 0) {
-        log.info("No gaps found to interpolate. Generating no maneuvers.");
-        return new TrajectoryPlanningResponse();
-      }
-
-      log.info("Multiple pre-planned maneuvers found, with gaps to fill. Planning interpolating cruising trajectory.");
-
-      for (TrajectorySegment gap : gaps) {
-        planManeuvers(traj, gap.start, gap.end, gap.startSpeed, gap.endSpeed);
-      }
-    } else {
-      log.info("No pre-planned longitudinal maneuvers found. Generating trajectory to follow speed limit.");
-
-      if (trajLimits.isEmpty()) {
-        // Hold the initial speed for the whole trajectory
-        log.info("Planning new trajectory with no speed limits");
-        if (firstTrajectory) {
-          // Handle the case where we don't yet see a speed limit on our trajectory planning window
-          planManeuvers(traj, traj.getStartLocation(), traj.getEndLocation(), expectedEntrySpeed,
-              speedLimits.get(0).speedLimit);
-          firstTrajectory = false;
-=======
-  public void planTrajectory(Trajectory traj, double expectedEntrySpeed) {
     // Use RouteService to find all necessary speed limits
     RouteService routeService = pluginServiceLocator.getRouteService();
     double endLocation = traj.getComplexManeuver() == null ? traj.getEndLocation() : traj.getComplexManeuver().getStartDistance();
@@ -253,7 +218,6 @@
     for(SpeedLimit limit : trajLimits) {
         if(limit_buffer == null) {
             limit_buffer = limit;
->>>>>>> adbfa157
         } else {
             if(limit_buffer.getLimit() == limit.getLimit()) {
                 limit_buffer.setLocation(limit.getLocation());
