--- conflicted
+++ resolved
@@ -328,19 +328,6 @@
 			coreData.getAccuracy().setSemiMinor(PositionalAccuracy.ACCURACY_UNAVAILABLE);
 			coreData.getAccuracy().setOrientation(PositionalAccuracy.ACCURACY_ORIENTATION_UNAVAILABLE);
 			if(nav_sat_fix_ready && getTransformClient != null) {
-<<<<<<< HEAD
-				GetTransformRequest transform_request = getTransformClient.newMessage();
-				transform_request.setParentFrame(earthFrame);
-				transform_request.setChildFrame(vehicleFrame);
-				getTransformClient.callSync(transform_request, new OnServiceResponseCallback<GetTransformResponse>() {
-					
-					@Override
-					public void onSuccess(GetTransformResponse msg) {
-						//log.debug("BSM", "Get vehicle_to_earth_transform response: " + (msg.getErrorStatus() == 0 ? "Successed" : "Failed"));
-						if(msg.getErrorStatus() == 0) {
-							vehicleToEarth = Transform.fromTransformMessage(msg.getTransform().getTransform());
-							vehicle_to_earth_transform_ready = true;
-=======
 				NavSatFix gps_msg = navSatFixSubscriber.getLastMessage();
 				Location location_on_baselink = new Location();
 				location_on_baselink.setLongitude(gps_msg.getLongitude());
@@ -355,12 +342,11 @@
 						
 						@Override
 						public void onSuccess(GetTransformResponse msg) {
-							log.info("BSM", "Get baselink_to_vehicle_transform response: " + (msg.getErrorStatus() == 0 ? "Successed" : "Failed"));
+							log.debug("BSM", "Get baselink_to_vehicle_transform response: " + (msg.getErrorStatus() == 0 ? "Successed" : "Failed"));
 							if(msg.getErrorStatus() == 0) {
 								vehicleToBaselink = Transform.fromTransformMessage(msg.getTransform().getTransform());
 								vehicle_to_baselink_transform_ready = true;
 							}
->>>>>>> e473fee1
 						}
 						
 						@Override
@@ -478,7 +464,7 @@
 					
 					@Override
 					public void onSuccess(GetTransformResponse msg) {
-						//log.debug("BSM", "Get base_to_map_transform response " + (msg.getErrorStatus() == 0 ? "Successed" : "Failed"));
+						log.debug("BSM", "Get base_to_map_transform response " + (msg.getErrorStatus() == 0 ? "Successed" : "Failed"));
 						if(msg.getErrorStatus() == 0) {
 							baseToMap = Transform.fromTransformMessage(msg.getTransform().getTransform());
 							base_to_map_transform_ready = true;
