--- conflicted
+++ resolved
@@ -45,21 +45,9 @@
     protected double                    coarseTimeInc_;             //time increment for coarse planning, sec
     protected double                    coarseSpeedInc_;            //speed increment for coarse planning, m/s
     protected double                    fineTimeInc_;               //time increment for detailed planning, sec
-    protected double                    fineSpeedInc_;              //speed increment for detailed planning, m/s
-<<<<<<< HEAD
-    protected double                    vehicleMass_;               //mass of the vehicle, kg
-    protected double                    rollingRes_;                //coefficient of rolling resistance
-    protected double                    dragCoef_;                  //drag coefficient
-    protected double                    frontalArea_;               //vehicle frontal cross-section area, m^2
-    protected double                    airDensity_;                //air density, kg/m^3
-    protected double                    idlePower_;                 //brake power wasted at idle under no load, J/s
-    protected boolean                   useIdleMin_;                //should we use idle power as min for all situations?
-                                                                    // if not then it will only be used when speed = 0
-=======
-                                                                    
+    protected double                    fineSpeedInc_;              //speed increment for detailed planning, m/s                                                        
     protected double                    maxDistanceError_;          //max allowable deviation from plan, m
     protected boolean                   replanNeeded_ = true;       //do we need to replan the trajectory?
->>>>>>> 64fe6446
 
 
     protected String                    desiredFuelCostModel_;
