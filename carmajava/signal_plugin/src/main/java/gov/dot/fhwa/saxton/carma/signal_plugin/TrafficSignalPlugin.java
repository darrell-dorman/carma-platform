--- conflicted
+++ resolved
@@ -169,16 +169,13 @@
         appConfig = new GlidepathAppConfig(pluginServiceLocator.getParameterSource(), pluginServiceLocator.getRouteService());
         GlidepathApplicationContext.getInstance().setAppConfigOverride(appConfig);
 
-<<<<<<< HEAD
         popupOnRedTime = appConfig.getDoubleValue("popupOnRedTime");
 
-=======
         // Initialize custom maneuver inputs
         IManeuverInputs platformInputs = pluginServiceLocator.getManeuverPlanner().getManeuverInputs();
         pluginManeuverInputs = new TrafficSignalManeuverInputs(platformInputs, appConfig.getDoubleValue("ead.response.lag"), appConfig.getDoubleValue("defaultAccel"));
         pluginManeuverPlanner = new ManeuverPlanner(pluginServiceLocator.getManeuverPlanner().getGuidanceCommands(), pluginManeuverInputs);
         
->>>>>>> d38827de
         acceptableStopDistance = appConfig.getDoubleDefaultValue("ead.acceptableStopDistance", 6.0);
 
         twiceAcceptableStopDistance = 2.0 * acceptableStopDistance;
