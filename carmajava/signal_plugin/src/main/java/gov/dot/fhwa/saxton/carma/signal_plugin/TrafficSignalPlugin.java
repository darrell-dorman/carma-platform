--- conflicted
+++ resolved
@@ -113,13 +113,7 @@
     private IPublisher<TrafficSignalInfoList> trafficSignalInfoPub;
     private IPublisher<UIInstructions> uiInstructionsPub;
     private AtomicBoolean awaitingUserConfirmation = new AtomicBoolean(false);
-<<<<<<< HEAD
-    private AtomicLong prevUIRequestTime = new AtomicLong();
-    private static final long UI_REQUEST_INTERVAL = 100;
     private static final String GO_BUTTON_SRVS = "/traffic_signal_plugin/go_button";
-=======
-    private final String GO_BUTTON_SRVS = "/traffic_signal_plugin/go_button";
->>>>>>> 4d06e4ed
     private static final double ZERO_SPEED_NOISE = 0.04;	//speed threshold below which we consider the vehicle stopped, m/s
     private MessageFactory messageFactory = NodeConfiguration.newPrivate().getTopicMessageFactory();
     private static final int NUM_SIGNALS_ON_UI = 3;
