/*
 * TODO: Copyright (C) 2017 LEIDOS.
 *
 * Licensed under the Apache License, Version 2.0 (the "License"); you may not
 * use this file except in compliance with the License. You may obtain a copy of
 * the License at
 *
 * http://www.apache.org/licenses/LICENSE-2.0
 *
 * Unless required by applicable law or agreed to in writing, software
 * distributed under the License is distributed on an "AS IS" BASIS, WITHOUT
 * WARRANTIES OR CONDITIONS OF ANY KIND, either express or implied. See the
 * License for the specific language governing permissions and limitations under
 * the License.
 */

package gov.dot.fhwa.saxton.carma.message;

import cav_msgs.*;
import cav_srvs.*;
import gov.dot.fhwa.saxton.carma.rosutils.AlertSeverity;
import gov.dot.fhwa.saxton.carma.rosutils.SaxtonBaseNode;
import gov.dot.fhwa.saxton.carma.rosutils.RosServiceSynchronizer;

import java.util.ArrayList;
import java.util.Arrays;
import java.util.List;

import org.apache.commons.logging.Log;
import org.ros.message.MessageListener;
import org.ros.node.topic.Subscriber;
import org.ros.concurrent.CancellableLoop;
import org.ros.namespace.GraphName;
import org.ros.node.ConnectedNode;
import org.ros.node.topic.Publisher;

//Services
import org.ros.node.service.ServiceClient;
import org.ros.node.service.ServiceResponseListener;
import org.ros.exception.RemoteException;
import org.ros.exception.RosRuntimeException;

/*
 * The Message package is part of the Vehicle Environment package.
 * It processes all V2V and V2I messages coming from Drivers.Comms ROS node.
 * Command line test: rosrun carma message gov.dot.fhwa.saxton.carma.message.MessageConsumer
 * rostopic pub /system_alert cav_msgs/SystemAlert '{type: 5, description: hello}'
 * rosparam set /interface_mgr/driver_wait_time 10
 * rosrun carma interfacemgr gov.dot.fhwa.saxton.carma.interfacemgr.InterfaceMgr
 * rostopic pub /saxton_cav/drivers/arada_application/comms/recv cav_msgs/ByteArray '{messageType: "BSM"}'
 * rostopic pub /host_bsm cav_msgs/BSM '{}'
 */

public class MessageConsumer extends SaxtonBaseNode {

	private boolean driversReady = false;

	// Publishers
<<<<<<< HEAD
	protected Publisher<SystemAlert> alertPub;
	protected Publisher<ByteArray> outboundPub; //outgoing byte array, after encode
	protected Publisher<BSM> bsmPub; //incoming BSM, after decoded
=======
	private Publisher<ByteArray> outboundPub; //outgoing byte array, after encode
	private Publisher<BSM> bsmPub; //incoming BSM, after decoded
>>>>>>> b4bf1d0b
	// protected Publisher<cav_msgs.MobilityAck> mobilityAckPub;
	// protected Publisher<cav_msgs.MobilityGreeting> mobilityGreetingPub;
	// protected Publisher<cav_msgs.MobilityIntro> mobilityIntroPub;
	// protected Publisher<cav_msgs.MobilityNack> mobilityNAckPub;
	// protected Publisher<cav_msgs.MobilityPlan> mobilityPlanPub;
	// protected Publisher<cav_msgs.Map> mapPub;
	// protected Publisher<cav_msgs.Spat> spatPub;
	// protected Publisher<cav_msgs.Tim> timPub;

	// Subscribers
	protected Subscriber<SystemAlert> alertSub;
	protected Subscriber<ByteArray> inboundSub; //incoming byte array, need to decode
	protected Subscriber<BSM> bsmSub; //outgoing BSM, need to encode
	// protected Subscriber<cav_msgs.MobilityAck> mobilityAckOutboundSub;
	// protected Subscriber<cav_msgs.MobilityGreeting> mobilityGreetingOutboundSub;
	// protected Subscriber<cav_msgs.MobilityIntro> mobilityIntroOutboundSub;
	// protected Subscriber<cav_msgs.MobilityNack> mobilityNAckOutboundSub;
	// protected Subscriber<cav_msgs.MobilityPlan> mobilityPlanOutboundSub;

	// Used Services
	protected ServiceClient<GetDriversWithCapabilitiesRequest, GetDriversWithCapabilitiesResponse> getDriversWithCapabilitiesClient;
	private List<String> drivers_data = new ArrayList<>();
	private String J2735_inbound_binary_msg = null;
	private String J2735_outbound_binary_msg = null;

	//Log for this node
	protected Log log = null;
	
	//Connected Node
	protected ConnectedNode connectedNode_ = null;
	
	@Override
	public GraphName getDefaultNodeName() {
		return GraphName.of("message_consumer");
	}

	@Override
	public void onSaxtonStart(final ConnectedNode connectedNode) {
		
		//initialize connectedNode and log
		this.connectedNode_ = connectedNode;
		this.log = connectedNode_.getLog();
		
		//initialize alert sub, pub
<<<<<<< HEAD
		alertPub = this.connectedNode_.newPublisher("system_alert", SystemAlert._TYPE);
		alertSub = this.connectedNode_.newSubscriber("system_alert", SystemAlert._TYPE);
=======
		alertSub = connectedNode.newSubscriber("system_alert", SystemAlert._TYPE);
>>>>>>> b4bf1d0b
		alertSub.addMessageListener(new MessageListener<SystemAlert>() {
			@Override
			public void onNewMessage(SystemAlert message) {
				try {
					if(message.getType() == SystemAlert.FATAL || message.getType() == SystemAlert.SHUTDOWN) {
						connectedNode_.shutdown();
					}
					else if(message.getType() == SystemAlert.DRIVERS_READY) {
						driversReady = true;
					}
				} catch (Exception e) {
					handleException(e);
				}
			}
		});
		
		try {
			if(alertPub == null || alertSub == null) {
				log.warn("MessageConsumer: Cannot initialize alert Pubs and Subs.");
			}
		} catch (RosRuntimeException e) {
			handleException(e);
		}
		
		//Use cav_srvs.GetDriversWithCapabilities and wait for driversReady signal
		try {
			while(getDriversWithCapabilitiesClient == null) {
				if(driversReady) {
					getDriversWithCapabilitiesClient = this.waitForService("get_drivers_with_capabilities", GetDriversWithCapabilities._TYPE, connectedNode_, 5000);
					if(getDriversWithCapabilitiesClient == null) {
						log.warn(connectedNode_.getName() + " Node could not find service get_drivers_with_capabilities and is keeping trying...");
					}
				}
				Thread.sleep(1000);
			}	
		} catch (Exception e) {
			handleException(e);
		}
		
		//Make service calls and validate drivers information
		while(outboundPub == null) {
			if(driversReady) {
				try {
					GetDriversWithCapabilitiesRequest request = getDriversWithCapabilitiesClient.newMessage();
					request.setCapabilities(Arrays.asList("inbound_binary_msg", "outbound_binary_msg"));
					int counter = 0;
					while(drivers_data.size() == 0 && counter++ < 10) {
						RosServiceSynchronizer.callSync(getDriversWithCapabilitiesClient, request, new ServiceResponseListener<GetDriversWithCapabilitiesResponse>() {
							
							@Override
							public void onSuccess(GetDriversWithCapabilitiesResponse response) {
								drivers_data = response.getDriverData();
								log.info("MessageConsumer GetDriversWithCapabilitiesResponse: " + drivers_data);
							}
							
							@Override
							public void onFailure(RemoteException e) {
								throw new RosRuntimeException(e);
							}
							
						});
					}
					
					if(counter == 10 && drivers_data.size() == 0) {
						throw new RosRuntimeException("MessageConsumer can not find drivers.");
					}
					
					for(String s : drivers_data) {
						if(s.endsWith("/arada_application/comms/inbound_binary_msg") || s.endsWith("/dsrc/comms/inbound_binary_msg")) {
							J2735_inbound_binary_msg = s;
						}
						else if(s.endsWith("/arada_application/comms/outbound_binary_msg") || s.endsWith("/dsrc/comms/outbound_binary_msg")) {
							J2735_outbound_binary_msg = s;
						}
					}
					
					if(J2735_inbound_binary_msg == null || J2735_outbound_binary_msg == null) {
						log.error("MessageConsumer unable to find suitable dsrc driver!");
						throw new RosRuntimeException("Unable to find suitable dsrc driver!");
					}
					
				} catch(Exception e) {
					handleException(e);
				}
			}
			try {
				Thread.sleep(1000);
			} catch (InterruptedException e) {
				handleException(e);
			}
		}
		
		//initialize Pubs
		bsmPub = connectedNode_.newPublisher("incoming_bsm", BSM._TYPE);
		outboundPub = connectedNode_.newPublisher(J2735_outbound_binary_msg, ByteArray._TYPE);
		
		//test Pubs
		if(bsmPub == null || outboundPub == null) {
			log.warn("MessageConsumer: Initialize Pubs fails...");
			SystemAlert alert = alertPub.newMessage();
			alert.setType(SystemAlert.FATAL);
			alert.setDescription("MessageConsumer: Cannot find suitble drivers.");
			alertPub.publish(alert);
			
		}
		
		//initialize Subs
		try {
			bsmSub = connectedNode_.newSubscriber("outgoing_bsm", BSM._TYPE);
			bsmSub.addMessageListener(new MessageListener<BSM>() {
				@Override
				public void onNewMessage(BSM bsm) {
					try {
						if(outboundPub != null && driversReady) {
							log.info("MessageConsumer received BSM. Calling factory to encode data...");
							ByteArray byteArray = outboundPub.newMessage();
							BSMFactory.encode(bsm, byteArray, log, connectedNode_);
							log.info("MessageConsumer finished encoding BSM and is going to publish...");
							outboundPub.publish(byteArray);
						}
					} catch (NullPointerException npe) {
						log.warn("MessageConsumer: BSM message is not ready");
					} catch (IllegalArgumentException iae) {
						log.warn("MessageConsumer: Invalid BSM is not published");
					} catch (Exception e) {
						handleException(e);
					}
				}
			});

			inboundSub = connectedNode_.newSubscriber(J2735_inbound_binary_msg, ByteArray._TYPE);
			inboundSub.addMessageListener(new MessageListener<ByteArray>() {

				@Override
				public void onNewMessage(ByteArray msg) {
					try {
						BSM decodedBSM = bsmPub.newMessage();
						int result = BSMFactory.decode(msg, decodedBSM, log, connectedNode_);
						if(result == -1) {
							log.warn(connectedNode_.getName() +  ": Incomming BSM cannot be decoded.");
						}
						else {
							log.info(connectedNode_.getName() + ": Incomming BSM is decoded and publishing...");
							bsmPub.publish(decodedBSM);
						}
					} catch (Exception e) {
						handleException(e);
					}
				}
				
			});
		} catch (NullPointerException npe) {
			handleException(npe);
		}
		
		
		// This CancellableLoop will be canceled automatically when the node shuts down.
		connectedNode_.executeCancellableLoop(new CancellableLoop() {
			private int sequenceNumber;
			@Override
			protected void setup() {
				sequenceNumber = 0;
			}
			@Override
			protected void loop() throws InterruptedException {
				sequenceNumber++;
				Thread.sleep(1000);
			}
		});

	}

	/***
	 * Handles unhandled exceptions and reports to SystemAlert topic, and log the alert.
	 * @param e The exception to handle
	 */
	@Override
	protected void handleException(Throwable e) {
<<<<<<< HEAD
		log.error(connectedNode_.getName() + "throws an exception and is about to shutdown...", e);
		connectedNode_.shutdown();
=======

		String msg = "Uncaught exception in " + connectedNode.getName() + " caught by handleException";
		publishSystemAlert(AlertSeverity.FATAL, msg, e);
		connectedNode.shutdown();
>>>>>>> b4bf1d0b
	}
}<|MERGE_RESOLUTION|>--- conflicted
+++ resolved
@@ -56,14 +56,8 @@
 	private boolean driversReady = false;
 
 	// Publishers
-<<<<<<< HEAD
-	protected Publisher<SystemAlert> alertPub;
 	protected Publisher<ByteArray> outboundPub; //outgoing byte array, after encode
 	protected Publisher<BSM> bsmPub; //incoming BSM, after decoded
-=======
-	private Publisher<ByteArray> outboundPub; //outgoing byte array, after encode
-	private Publisher<BSM> bsmPub; //incoming BSM, after decoded
->>>>>>> b4bf1d0b
 	// protected Publisher<cav_msgs.MobilityAck> mobilityAckPub;
 	// protected Publisher<cav_msgs.MobilityGreeting> mobilityGreetingPub;
 	// protected Publisher<cav_msgs.MobilityIntro> mobilityIntroPub;
@@ -108,12 +102,7 @@
 		this.log = connectedNode_.getLog();
 		
 		//initialize alert sub, pub
-<<<<<<< HEAD
-		alertPub = this.connectedNode_.newPublisher("system_alert", SystemAlert._TYPE);
 		alertSub = this.connectedNode_.newSubscriber("system_alert", SystemAlert._TYPE);
-=======
-		alertSub = connectedNode.newSubscriber("system_alert", SystemAlert._TYPE);
->>>>>>> b4bf1d0b
 		alertSub.addMessageListener(new MessageListener<SystemAlert>() {
 			@Override
 			public void onNewMessage(SystemAlert message) {
@@ -131,7 +120,7 @@
 		});
 		
 		try {
-			if(alertPub == null || alertSub == null) {
+			if(alertSub == null) {
 				log.warn("MessageConsumer: Cannot initialize alert Pubs and Subs.");
 			}
 		} catch (RosRuntimeException e) {
@@ -212,12 +201,7 @@
 		
 		//test Pubs
 		if(bsmPub == null || outboundPub == null) {
-			log.warn("MessageConsumer: Initialize Pubs fails...");
-			SystemAlert alert = alertPub.newMessage();
-			alert.setType(SystemAlert.FATAL);
-			alert.setDescription("MessageConsumer: Cannot find suitble drivers.");
-			alertPub.publish(alert);
-			
+			publishSystemAlert(AlertSeverity.FATAL, "MessageConsumer cannot find suitable drivers", null);
 		}
 		
 		//initialize Subs
@@ -292,14 +276,8 @@
 	 */
 	@Override
 	protected void handleException(Throwable e) {
-<<<<<<< HEAD
-		log.error(connectedNode_.getName() + "throws an exception and is about to shutdown...", e);
+		String msg = "Uncaught exception in " + connectedNode_.getName() + " caught by handleException";
+		publishSystemAlert(AlertSeverity.FATAL, msg, e);
 		connectedNode_.shutdown();
-=======
-
-		String msg = "Uncaught exception in " + connectedNode.getName() + " caught by handleException";
-		publishSystemAlert(AlertSeverity.FATAL, msg, e);
-		connectedNode.shutdown();
->>>>>>> b4bf1d0b
 	}
 }