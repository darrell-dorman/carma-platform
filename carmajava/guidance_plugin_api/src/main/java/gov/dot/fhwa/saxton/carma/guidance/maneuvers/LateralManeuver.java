/*
 * Copyright (C) 2017 LEIDOS.
 *
 * Licensed under the Apache License, Version 2.0 (the "License"); you may not
 * use this file except in compliance with the License. You may obtain a copy of
 * the License at
 *
 * http://www.apache.org/licenses/LICENSE-2.0
 *
 * Unless required by applicable law or agreed to in writing, software
 * distributed under the License is distributed on an "AS IS" BASIS, WITHOUT
 * WARRANTIES OR CONDITIONS OF ANY KIND, either express or implied. See the
 * License for the specific language governing permissions and limitations under
 * the License.
 */

package gov.dot.fhwa.saxton.carma.guidance.maneuvers;

import gov.dot.fhwa.saxton.carma.guidance.IGuidanceCommands;

/**
 * Base class for all lateral maneuvers.
 */
public abstract class LateralManeuver extends ManeuverBase {

    protected boolean completed = false;
    protected long startTime_ = 0;
    protected double maxAxleAngleRate = 0.0; 
    protected double maxAccel_ = 0.0;
    protected int targetLane_ = 0;
    protected double axleAngle_ = 0.0; // rad: Angle in radians to turn the wheels. Positive is left, Negative is right
    protected double lateralAccel_ = 0.0; // Max acceleration which can be caused by a turn
    protected double yawRate_ = 0.0;  // rad/s: Max axel angle velocity

    public LateralManeuver() {
    }

    @Override
    public void plan(IManeuverInputs inputs, IGuidanceCommands commands, double startDist)
            throws IllegalStateException {
        super.plan(inputs, commands, startDist);
        
    }

    @Override
    public double planToTargetDistance(IManeuverInputs inputs, IGuidanceCommands commands, double startDist,
            double endDist) throws IllegalStateException, ArithmeticException {
        return super.planToTargetDistance(inputs, commands, startDist, endDist);
    }

    @Override
    public boolean executeTimeStep() {
        verifyLocation();

        if (startTime_ == 0) {
            startTime_ = System.currentTimeMillis();
        }
<<<<<<< HEAD
        //TODO detemine if more is needed here
=======
        //TODO Decide if more functionality or validation is needed here
        axleAngle_ = getAxleAngleCmd();
>>>>>>> b0295f6d
        commands_.setSteeringCommand(axleAngle_, lateralAccel_, yawRate_);
        return true;
    }

    /**
     * Returns the axle angle cmd to execute for the next timestep
     */
    protected abstract double getAxleAngleCmd();

    /**
     * Stores the target lane ID, to be used for lateral maneuvers only.
     * @param targetLane - target lane number at end of maneuver
     */
    public void setTargetLane(int targetLane) {
        targetLane_ = targetLane;
    }

    /**
     * Sets the acceleration constraints for this maneuver 
     *
     * @param yawRate Max axel angle velocity (How fast the wheel can turn)
     * @param lateralAccel Max acceleration which can be caused by a turn
     */
    public void setDynamicLimits(double yawRate, double lateralAccel) {
        yawRate_ = yawRate;
        lateralAccel_ = lateralAccel;
    }
}<|MERGE_RESOLUTION|>--- conflicted
+++ resolved
@@ -55,12 +55,9 @@
         if (startTime_ == 0) {
             startTime_ = System.currentTimeMillis();
         }
-<<<<<<< HEAD
-        //TODO detemine if more is needed here
-=======
+
         //TODO Decide if more functionality or validation is needed here
         axleAngle_ = getAxleAngleCmd();
->>>>>>> b0295f6d
         commands_.setSteeringCommand(axleAngle_, lateralAccel_, yawRate_);
         return true;
     }
