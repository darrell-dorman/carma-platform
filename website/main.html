--- conflicted
+++ resolved
@@ -47,22 +47,8 @@
         <button class="tablinks" onclick="openTab(event, 'divSystemStatus')">STATUS</button>
         <button class="tablinks" onclick="openTab(event, 'divSystemLogs')">LOGS</button>
     </div>
-<<<<<<< HEAD
-</div>
-<div id="divDriverView" class="tabcontent">
-    <form action="scripts/killPlatform.php">
-        <input id="btnOk" type="submit" value="Shutdown" width="48" height="48"/>
-    </form>
-    <div id="divRouteInfo">No Route Selected : 00h 00m 00s</div>
-    <div class="divSpeedometer">
-        <div class="gauge-a"></div>
-        <div class="gauge-b"></div>
-        <div class="gauge-c"></div>
-        <div class="gauge-data"><h1 id="percent">0</h1><br>MPH</div>
-=======
     <div class="tabheader">
         <button id="btnCAVGuidance" onclick="engageGuidance();" title="CAV Guidance" class="button_cav button_disabled" disabled="true">CAV Guidance</button>
->>>>>>> 2d529a22
     </div>
     <div id="divCapabilities" class="tabcontent">
         <div id="divCapabilitiesMessage" class="message_box">Welcome!</div>
@@ -71,6 +57,9 @@
         </div>
     </div>
     <div id="divDriverView" class="tabcontent">
+        <form action="scripts/killPlatform.php">
+            <input id="btnOk" type="submit" value="Shutdown" width="48" height="48"/>
+        </form>
         <div id="divRouteInfo">No Route Selected : 00h 00m 00s</div>
         <div class="divSpeedometer">
             <div class="gauge-a"></div>
