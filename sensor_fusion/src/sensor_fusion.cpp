/*
 * Software License Agreement (BSD License)
 *
 *  Copyright (c) 2017, Torc Robotics, LLC
 *  All rights reserved.
 *
 *  Redistribution and use in source and binary forms, with or without
 *  modification, are permitted provided that the following conditions
 *  are met:
 *
 *   * Redistributions of source code must retain the above copyright
 *     notice, this list of conditions and the following disclaimer.
 *   * Redistributions in binary form must reproduce the above
 *     copyright notice, this list of conditions and the following
 *     disclaimer in the documentation and/or other materials provided
 *     with the distribution.
 *   * Neither the name of Torc Robotics, LLC nor the names of its
 *     contributors may be used to endorse or promote products derived
 *     from this software without specific prior written permission.
 *
 *  THIS SOFTWARE IS PROVIDED BY THE COPYRIGHT HOLDERS AND CONTRIBUTORS
 *  "AS IS" AND ANY EXPRESS OR IMPLIED WARRANTIES, INCLUDING, BUT NOT
 *  LIMITED TO, THE IMPLIED WARRANTIES OF MERCHANTABILITY AND FITNESS
 *  FOR A PARTICULAR PURPOSE ARE DISCLAIMED. IN NO EVENT SHALL THE
 *  COPYRIGHT OWNER OR CONTRIBUTORS BE LIABLE FOR ANY DIRECT, INDIRECT,
 *  INCIDENTAL, SPECIAL, EXEMPLARY, OR CONSEQUENTIAL DAMAGES (INCLUDING,
 *  BUT NOT LIMITED TO, PROCUREMENT OF SUBSTITUTE GOODS OR SERVICES;
 *  LOSS OF USE, DATA, OR PROFITS; OR BUSINESS INTERRUPTION) HOWEVER
 *  CAUSED AND ON ANY THEORY OF LIABILITY, WHETHER IN CONTRACT, STRICT
 *  LIABILITY, OR TORT (INCLUDING NEGLIGENCE OR OTHERWISE) ARISING IN
 *  ANY WAY OUT OF THE USE OF THIS SOFTWARE, EVEN IF ADVISED OF THE
 *  POSSIBILITY OF SUCH DAMAGE.
 */

#include "sensor_fusion.h"
#include "wgs84_utils.h"
#include "timer.h"
#include "transform_maintainer.h"
#include <cav_msgs/ConnectedVehicleList.h>

#include <cav_srvs/GetDriversWithCapabilities.h>
#include <cav_srvs/Bind.h>

#include <rosgraph_msgs/Clock.h>

namespace tf2
{

template<>
inline void doTransform(const cav_msgs::ExternalObject& in, cav_msgs::ExternalObject& out, const geometry_msgs::TransformStamped& transform)
{
    out = in;

    geometry_msgs::PoseStamped p_i, p_o;

    p_i.header = in.header;
    p_i.pose.position.x = in.pose.pose.position.x;
    p_i.pose.position.y = in.pose.pose.position.y;
    p_i.pose.position.z = in.pose.pose.position.z;

    p_i.pose.orientation.w = in.pose.pose.orientation.w;
    p_i.pose.orientation.x = in.pose.pose.orientation.x;
    p_i.pose.orientation.y = in.pose.pose.orientation.y;
    p_i.pose.orientation.z = in.pose.pose.orientation.z;

    doTransform< geometry_msgs::PoseStamped>(p_i, p_o, transform);

    out.pose.pose = p_o.pose;
    out.header = transform.header;
}

} // End tf2 namespace

namespace torc
{

class SimTimer : public cav::Timer
{
    virtual boost::posix_time::ptime getTime() override
    {
        return ros::Time::now().toBoost();
    }
};

/**
 * @brief Simple merging of sizes.
 * @param tgt
 * @param src
 */
void mergeSize(geometry_msgs::Vector3& tgt, const geometry_msgs::Vector3& src, size_t merged_so_far)
{
    tgt.x = ((tgt.x * merged_so_far) + src.x) / (merged_so_far + 1);
    tgt.y = ((tgt.y * merged_so_far) + src.y) / (merged_so_far + 1);
    tgt.z = ((tgt.z * merged_so_far) + src.z) / (merged_so_far + 1);
}

cav_msgs::ExternalObject toExternalObject(const TrackedObject& obj)
{
    cav_msgs::ExternalObject out;
    out.presence_vector = cav_msgs::ExternalObject::ID_PRESENCE_VECTOR;
    out.id = static_cast<unsigned short>(obj.id);

    out.presence_vector |= cav_msgs::ExternalObject::CONFIDENCE_PRESENCE_VECTOR;
    out.confidence = obj.confidence;

    out.presence_vector |= cav_msgs::ExternalObject::POSE_PRESENCE_VECTOR;
    out.pose.pose.position.x = obj.position[0];
    out.pose.pose.position.y = obj.position[1];
    out.pose.pose.position.z = obj.position[2];

    out.pose.pose.orientation.x = obj.orientation.x();
    out.pose.pose.orientation.y = obj.orientation.y();
    out.pose.pose.orientation.z = obj.orientation.z();
    out.pose.pose.orientation.w = obj.orientation.w();

    out.presence_vector |= cav_msgs::ExternalObject::VELOCITY_PRESENCE_VECTOR;
    out.velocity.twist.linear.x = obj.linear_velocity[0];
    out.velocity.twist.linear.y = obj.linear_velocity[1];
    out.velocity.twist.linear.z = obj.linear_velocity[2];

    out.velocity.twist.angular.x = obj.angular_velocity[0];
    out.velocity.twist.angular.y = obj.angular_velocity[1];
    out.velocity.twist.angular.z = obj.angular_velocity[2];

    size_t sizes_merged = 0;
    for(auto& it : obj.src_data)
    {
        if(it.second.get() == nullptr) 
        {
            continue;
        }

        cav_msgs::ExternalObject src_obj;
        uint32_t serial_size;
        memcpy(&serial_size, it.second.get(), sizeof(uint32_t));

        ros::serialization::IStream stream(it.second.get() + sizeof(uint32_t), serial_size);
        ros::serialization::Serializer<cav_msgs::ExternalObject>::read(stream, src_obj);

        if((src_obj.presence_vector & cav_msgs::ExternalObject::SIZE_PRESENCE_VECTOR) != 0)
        {
            out.presence_vector |= cav_msgs::ExternalObject::SIZE_PRESENCE_VECTOR;
            mergeSize(out.size, src_obj.size, sizes_merged++);
        }

        if((src_obj.presence_vector & cav_msgs::ExternalObject::OBJECT_TYPE_PRESENCE_VECTOR) != 0)
        {
            out.presence_vector |= cav_msgs::ExternalObject::OBJECT_TYPE_PRESENCE_VECTOR;
            out.object_type = src_obj.object_type;
        }

        if((src_obj.presence_vector & cav_msgs::ExternalObject::RELATIVE_LANE_PRESENCE_VECTOR) != 0)
        {
            out.presence_vector |= cav_msgs::ExternalObject::RELATIVE_LANE_PRESENCE_VECTOR;
            out.relative_lane = src_obj.relative_lane;
        }

        if((src_obj.presence_vector & cav_msgs::ExternalObject::RANGE_RATE_PRESENCE_VECTOR))
        {
            out.presence_vector |= cav_msgs::ExternalObject::RANGE_RATE_PRESENCE_VECTOR;
            out.range_rate = src_obj.range_rate;            
        }

        if((src_obj.presence_vector & cav_msgs::ExternalObject::AZIMUTH_RATE_PRESENCE_VECTOR))
        {
            out.presence_vector |= cav_msgs::ExternalObject::AZIMUTH_RATE_PRESENCE_VECTOR;
            out.azimuth_rate = src_obj.azimuth_rate;            
        }

        if((src_obj.presence_vector & cav_msgs::ExternalObject::BSM_ID_PRESENCE_VECTOR) != 0)
        {
            out.presence_vector |= cav_msgs::ExternalObject::BSM_ID_PRESENCE_VECTOR;
            out.bsm_id = std::move(src_obj.bsm_id);
        }
    }

    return out;
}

TrackedObject toTrackedObject(const cav_msgs::ExternalObject& obj)
{
    TrackedObject ret;

    ret.id              = obj.id;
    ret.position        = Eigen::Vector3d(obj.pose.pose.position.x, obj.pose.pose.position.y, obj.pose.pose.position.z);
    ret.dimensions      = Eigen::Vector3d(obj.size.x,obj.size.y,obj.size.z);
    ret.orientation.x() = obj.pose.pose.orientation.x;
    ret.orientation.y() = obj.pose.pose.orientation.y;
    ret.orientation.z() = obj.pose.pose.orientation.z;
    ret.orientation.w() = obj.pose.pose.orientation.w;

    ret.linear_velocity     = Eigen::Vector3d(obj.velocity.twist.linear.x,obj.velocity.twist.linear.y,obj.velocity.twist.linear.z);
    ret.angular_velocity    = Eigen::Vector3d(obj.velocity.twist.angular.x,obj.velocity.twist.angular.y,obj.velocity.twist.angular.z);
    ret.confidence          = obj.confidence;

    ret.presence_vector = obj.presence_vector;

    return ret;
}
} // End torc namespace

int SensorFusionApplication::run()
{
    nh_.reset(new ros::NodeHandle());
    pnh_.reset(new ros::NodeHandle("~"));
    ros::NodeHandle pnh("filtered");
    tf2_listener_.reset(new tf2_ros::TransformListener(tf2_buffer_));

    pnh_->param<std::string>("inertial_frame_name", inertial_frame_name_, "odom");
    pnh_->param<std::string>("body_frame_name", body_frame_name_, "base_link");
    pnh_->param<std::string>("ned_frame_name", ned_frame_name_, "ned");
    pnh_->param<std::string>("earth_frame_name", earth_frame_name_, "earth");
    pnh_->param<std::string>("global_pos_sensor_frame_name", global_pos_sensor_frame_name_, "pinpoint");
    pnh_->param<std::string>("local_pos_sensor_frame_name", local_pos_sensor_frame_name_, "pinpoint");
    pnh_->param<bool>("use_interface_mgr", use_interface_mgr_, false);

    // Setup transform maintainer
    tf2_broadcaster_.reset(new tf2_ros::TransformBroadcaster());
    tf_maintainer_.init(&tf2_buffer_, &(*tf2_broadcaster_),
     &odom_map_, &navsatfix_map_, &heading_map_,
     earth_frame_name_, ned_frame_name_, inertial_frame_name_, 
     body_frame_name_, global_pos_sensor_frame_name_, local_pos_sensor_frame_name_);

    // Use sim time if needed
    bool use_sim_time;
    nh_->param<bool>("/use_sim_time", use_sim_time, false);

	/* This use sim time fix was added to support rosbag playback. The issue is that the tracker is time based
	 * and if a measurement comes in with an earlier time we assume it is old. So to support looping play back 
	 * we need to reset the tracker and also use a special SimTimer to read time from the ROS timer rather than
	 * the default timer. */
    if(use_sim_time)
    {
        ROS_INFO_STREAM("Using Sim Time");
        tracker_.reset(new torc::ObjectTracker(std::make_shared<torc::SimTimer>()));
        sub_map_["/clock"] = nh_->subscribe<rosgraph_msgs::Clock>("/clock", 10, [this](const rosgraph_msgs::ClockConstPtr& msg)
        {
            static ros::Time time = msg->clock;
            if(msg->clock < time)
            {
                ROS_INFO_STREAM("Detected an early clock, resetting tracker");
                tracker_->reset();
            }
            time = msg->clock;
        });
    }
    else
    {
        tracker_.reset(new torc::ObjectTracker());
    }

    // Setup dyn_recfg_server
    {
        dynamic_reconfigure::Server<sensor_fusion::SensorFusionConfig>::CallbackType f;
        f = std::bind(&SensorFusionApplication::dyn_recfg_cb, this, std::placeholders::_1, std::placeholders::_2);
        dyn_cfg_server_->setCallback(f);
    }

    ros::Subscriber bsm_sub = nh_->subscribe<cav_msgs::BSM>("bsm", 50, &SensorFusionApplication::bsm_map_cb, this);
    
    if(use_interface_mgr_)
    {
        ROS_INFO_STREAM("Waiting for Interface Manager");
        ros::service::waitForService("get_drivers_with_capabilities");
        update_services_timer_ = nh_->createTimer(ros::Duration(5.0), [this](const ros::TimerEvent& ev){ update_subscribed_services(); }, false, true);
        ROS_INFO_STREAM("Interface Manager available");
    }
		else
    {
		    //This allows us to manually set the topics to listen, rather than querying the interface manager. Topics can be set through a xaml list in the launch file
				
        // Odometry
        {
            ROS_INFO_STREAM("Odometry Topics");
            XmlRpc::XmlRpcValue v;
            pnh_->param("odometry_topics", v, v);
            for(int i = 0; i < v.size(); i++)
            {
                ROS_INFO_STREAM("Subscribing to "<< v[i]);
                sub_map_[v[i]] = nh_->subscribe<nav_msgs::Odometry>(v[i], 1, [this](const ros::MessageEvent<nav_msgs::Odometry const>& msg){ odom_cb(msg); });
            }
        }

        // Velocity
        {
            ROS_INFO_STREAM("Velocity Topics");
            XmlRpc::XmlRpcValue v;
            pnh_->param("velocity_topics", v, v);
            for(int i = 0; i < v.size(); i++)
            {
                ROS_INFO_STREAM("Subscribing to "<< v[i]);
                sub_map_[v[i]] = nh_->subscribe<geometry_msgs::TwistStamped>(v[i], 1, [this](const ros::MessageEvent<geometry_msgs::TwistStamped>& msg){ velocity_cb(msg); });
            }
        }

        // NavSatFix
        {
            ROS_INFO_STREAM("NavSatFix Topics");
            XmlRpc::XmlRpcValue v;
            pnh_->param("navsatfix_topics", v, v);
            for(int i = 0; i < v.size(); i++)
            {
                ROS_INFO_STREAM("Subscribing to "<< v[i]);
                sub_map_[v[i]] = nh_->subscribe<sensor_msgs::NavSatFix>(v[i], 1, [this](const ros::MessageEvent<sensor_msgs::NavSatFix>& msg){ navsatfix_cb(msg); });
            }
        }

        // Heading
        {
            ROS_INFO_STREAM("Heading Topics");
            XmlRpc::XmlRpcValue v;
            pnh_->param("heading_topics", v, v);
            for(int i = 0; i < v.size(); i++)
            {
                ROS_INFO_STREAM("Subscribing to "<< v[i]);
                sub_map_[v[i]] = nh_->subscribe<cav_msgs::HeadingStamped>(v[i], 1, [this](const ros::MessageEvent<cav_msgs::HeadingStamped>& msg){ heading_cb(msg); });
            }
        }

        // Objects
        {
            ROS_INFO_STREAM("Objects Topics");
            XmlRpc::XmlRpcValue v;
            pnh_->param("objects_topics", v, v);
            for(int i = 0; i < v.size(); i++)
            {
                ROS_INFO_STREAM("Subscribing to "<< v[i]);
                sub_map_[v[i]] =  nh_->subscribe<cav_msgs::ExternalObjectList>(v[i], 1, [this, &v, i](const cav_msgs::ExternalObjectListConstPtr& msg){ objects_cb_q_.push_back(std::make_pair(v[i], msg)); });
            }
        }
    }

    odom_pub_       = pnh.advertise<nav_msgs::Odometry>("odometry", 100);
    navsatfix_pub_  = pnh.advertise<sensor_msgs::NavSatFix>("nav_sat_fix", 100);
    velocity_pub_   = pnh.advertise<geometry_msgs::TwistStamped>("velocity", 100);
    heading_pub_    = pnh.advertise<cav_msgs::HeadingStamped>("heading", 100);
    objects_pub_    = pnh.advertise<cav_msgs::ExternalObjectList>("tracked_objects", 100);

    ros::Rate r(20);
    while(ros::ok())
    {
        // Process callbacks
        ros::spinOnce(); // spinOnce tries to process all the elements in every subscriber queue at the moment it is called. 

        // Can we get them processed afterword just like objects

        // Updates transforms with new data.
        // If we got a new nav sat fix but not a new heading should we wait for the new heading?
        // TODO only update the transforms if new data is provided
        if (!odom_map_.empty())
            tf_maintainer_.odometry_update_cb(odom_map_.begin()->second); // Always update odometry first
        if (!navsatfix_map_.empty() && !heading_map_.empty() && navsatfix_map_.begin()->second->header.seq != last_nav_sat_seq) {
            tf_maintainer_.nav_sat_fix_update_cb(navsatfix_map_.begin()->second, heading_map_.begin()->second);
            last_nav_sat_seq = navsatfix_map_.begin()->second->header.seq;
        }

        // After updating transforms we should process bsm objects
        ROS_DEBUG_STREAM("BSM Id map of size: " << bsm_id_map_.size());
        for (std::pair<std::string, cav_msgs::BSMConstPtr> el : bsm_id_map_)
        {
            process_bsm(el.second);
        }

        // Clear the bsm map. It will be rebuilt on the next call to spinOnce.
        bsm_id_map_.clear();


        // After updating transforms we should process the sensor objects
        while(!objects_cb_q_.empty())
        {
            objects_cb(objects_cb_q_.front().second,objects_cb_q_.front().first);
            objects_cb_q_.pop_front();
        }

        publish_updates();
        r.sleep();
    }

    return 0;
}

void SensorFusionApplication::update_subscribed_services() 
{
    ROS_INFO_STREAM("Updating subscribed services");
    
    // Odometry
    std::vector<std::string> ret = get_api("position/odometry");
    for(const std::string& it : ret)
    {
        if(sub_map_.find(it) == sub_map_.end()) 
        {
            sub_map_[it] = nh_->subscribe<nav_msgs::Odometry>(it, 1, [this](const ros::MessageEvent<nav_msgs::Odometry const>& msg){ odom_cb(msg); });
        }
    }

    // Nav_Sat_Fix
    ret = get_api("position/nav_sat_fix");
    for(const std::string& it : ret)
    {
        if(sub_map_.find(it) == sub_map_.end()) 
        {
            sub_map_[it] = nh_->subscribe<sensor_msgs::NavSatFix>(it, 1, [this](const ros::MessageEvent<sensor_msgs::NavSatFix const>&msg){ navsatfix_cb(msg); });
        }
    }

    // Heading
    ret = get_api("position/heading");
    for(const std::string& it : ret)
    {
        if(sub_map_.find(it) == sub_map_.end()) 
        {
            sub_map_[it] = nh_->subscribe<cav_msgs::HeadingStamped>(it, 1, [this](const ros::MessageEvent<cav_msgs::HeadingStamped>&  msg){ heading_cb(msg); });
        }
    }

    // Velocity
    ret = get_api("position/velocity");
    for(const std::string& it : ret)
    {
        if(sub_map_.find(it) == sub_map_.end())
        {
            sub_map_[it] = nh_->subscribe<geometry_msgs::TwistStamped>(it, 1, [this](const ros::MessageEvent<geometry_msgs::TwistStamped>& msg){ velocity_cb(msg); });
        }
    }

    // Tracked_objects
    ret = get_api("sensor/objects");
    for(const std::string& it : ret)
    {
        if(sub_map_.find(it) == sub_map_.end()) 
        {
            sub_map_[it] = nh_->subscribe<cav_msgs::ExternalObjectList>(it, 1, [this, it](const cav_msgs::ExternalObjectListConstPtr& msg){ objects_cb_q_.push_back(std::make_pair(it, msg)); });
        }
    }
}

std::vector<std::string> SensorFusionApplication::get_api(const std::string &name)
{

    ros::ServiceClient client = nh_->serviceClient<cav_srvs::GetDriversWithCapabilities>("get_drivers_with_capabilities");
    cav_srvs::GetDriversWithCapabilities srv;
    srv.request.capabilities.push_back(name);

    ROS_INFO_STREAM("Sending request to get_drivers_with_capabilities: " << srv.request);
    std::vector<std::string> ret;

    if(client.exists() && client.call(srv))
    {
        ROS_INFO_STREAM("get_drivers_with_capabilities returned: " << srv.response);
        
        // The service returns a list of drivers that have the api we provided
        for(std::string fqn : srv.response.driver_data)
        {
            size_t pos = fqn.find(name);
            std::string driverName = fqn.substr(0, pos);

            // If we haven't subscribed to the topic formed by the name of the node and the service add this topic to the return list
            if(sub_map_.find(fqn) == sub_map_.end()) 
            {
                ret.push_back(fqn);
            }
        }
    }
    else
    {
        ROS_WARN_STREAM_THROTTLE(2, "Unable to query service get_drivers_with_capabilites");
    }

    return ret;
}

void SensorFusionApplication::publish_updates() 
{
    if(!odom_map_.empty())
    {
        odom_pub_.publish(odom_map_.begin()->second);
    }

    if(!navsatfix_map_.empty())
    {
        navsatfix_pub_.publish(navsatfix_map_.begin()->second);
    }

    if(!heading_map_.empty())
    {
        heading_pub_.publish(heading_map_.begin()->second);
    }

    if(!velocity_map_.empty())
    {
        velocity_pub_.publish(velocity_map_.begin()->second);
    }

    tracker_->process();

    cav_msgs::ExternalObjectList list;
    list.header.stamp = ros::Time::fromBoost(tracker_->tracked_sensor_->time_stamp);
    list.header.frame_id = inertial_frame_name_;

    // Check if Tracked Objects list is empty
    if(!tracker_->tracked_sensor_->objects.empty()) 
    {
        // Loop through all tracked objects and publish
        for (auto& it : tracker_->tracked_sensor_->objects)
        {
            cav_msgs::ExternalObject obj = toExternalObject(it);
            obj.header = list.header;
            list.objects.push_back(obj);
        }

        static uint64_t objects_published = 0;
        objects_published += list.objects.size();
        ROS_DEBUG_STREAM("(Object Tracker) Total: " << objects_published << ", This loop: " << list.objects.size());
        objects_pub_.publish(list);
    }
    else 
    {
        objects_pub_.publish(list); // Publishing an empty list when there are no tracked objects
        ROS_DEBUG_STREAM("(Object Tracker) No tracked_objects");
    }
}

void SensorFusionApplication::objects_cb(const cav_msgs::ExternalObjectListConstPtr& msg, const std::string& topic_name) 
{
    std::hash<std::string> hash_fn;
    size_t hash = hash_fn(topic_name);

    // Variables and calls to track transform errors
    std::string transform_error_1 = "";
    bool first_transform_check = tf2_buffer_.canTransform(inertial_frame_name_, msg->header.frame_id, msg->header.stamp, ros::Duration(0.0), &transform_error_1);
    std::string transform_error_2 = "";
    bool second_transform_check = tf2_buffer_.canTransform(inertial_frame_name_, msg->header.frame_id, ros::Time(0), ros::Duration(0.0), &transform_error_2);
    // Get Transform from object measurement to inertial frame. All tracking should be done in inertial frame
    geometry_msgs::TransformStamped transformStamped, sensor_in_veh_tf;

    // Get Transform from sensor frame to vehicle frame. This should be a static transform so if this lookup fails log an error
    try {
        sensor_in_veh_tf = tf2_buffer_.lookupTransform(body_frame_name_, msg->header.frame_id, msg->header.stamp);

    } catch (tf2::TransformException &ex) {
        ROS_ERROR("%s",ex.what());
        return;
    }

    if(first_transform_check)
    {
        transformStamped = tf2_buffer_.lookupTransform(inertial_frame_name_, msg->header.frame_id, msg->header.stamp);
    }
    else if(second_transform_check)
    {
        //ROS_INFO_STREAM("Using latest transform available");
        transformStamped = tf2_buffer_.lookupTransform(inertial_frame_name_, msg->header.frame_id, ros::Time(0));
    }
    else
    {
        //ROS_WARN_STREAM("No transform available from " << inertial_frame_name_ << " to " << msg->header.frame_id);
        return;
    }

    //ROS_INFO_STREAM("Transform 1: " << first_transform_check << " : " << transform_error_1);
    //ROS_INFO_STREAM("Transform 2: " << second_transform_check << " : " << transform_error_2);

    std::vector<torc::TrackedObject> transformed_list;
    for(auto & it : msg->objects)
    {
        // Transform to inertial frame
        cav_msgs::ExternalObject obj;
        tf2::doTransform(it, obj, transformStamped);

        geometry_msgs::TwistStamped twistStamped;
        try
        {
            if(!twist_history_buffer_.getTwist(body_frame_name_,obj.header.stamp,twistStamped))
            {
                continue;
            }
        }
        catch(cav::ExtrapolationException e)
        {
            //ROS_WARN_STREAM(e.what());
            twist_history_buffer_.getLatest(body_frame_name_, twistStamped);
        }

        if(obj.presence_vector & cav_msgs::ExternalObject::VELOCITY_PRESENCE_VECTOR)
        {
            tf2::Vector3 obj_v_unrotated;
            tf2::convert(obj.velocity.twist.linear, obj_v_unrotated);

            tf2::Quaternion sensor_in_veh_rot;
            tf2::convert(sensor_in_veh_tf.transform.rotation, sensor_in_veh_rot);

            tf2::Vector3 obj_v = tf2::quatRotate(sensor_in_veh_rot, obj_v_unrotated);

            tf2::Vector3 body_v;
            tf2::convert(twistStamped.twist.linear, body_v);

            tf2::Quaternion rotation;
            tf2::convert(transformStamped.transform.rotation, rotation);

            obj_v += body_v;

            tf2::Vector3 obj_v_rot = tf2::quatRotate(rotation, obj_v);
            tf2::convert(obj_v_rot, obj.velocity.twist.linear);
        }

        transformed_list.push_back(torc::toTrackedObject(obj)); // Convert Object to Tracked Obj and Put in Tansformed List

        torc::TrackedObject& back = transformed_list.back();    

        uint32_t serial_size = ros::serialization::serializationLength(obj);
        boost::shared_array<uint8_t> buffer(new uint8_t[serial_size + sizeof(uint32_t)]);
        back.src_data[hash] = buffer;

        memcpy(back.src_data[hash].get(), &serial_size, sizeof(uint32_t));
        ros::serialization::OStream stream(back.src_data[hash].get() + sizeof(uint32_t), serial_size);

        ros::serialization::serialize(stream, obj);
    }

    // Add all Message Objects to Object Tracker as measures objects
    tracker_->addObjects(transformed_list.begin(), transformed_list.end(), hash, transformStamped.header.stamp.toBoost());
}

inline std::string bsmIdFromBuffer(std::vector<uint8_t> id_buffer) {

    if (id_buffer.size() != 4) {
        // TODO throw exception
        return "";
    }

    std::stringstream stream;
    for (int i = 0; i < id_buffer.size(); i++) {
        stream << std::setfill ('0') << std::setw(2) << std::hex << id_buffer[i];
    }

    return stream.str();

}

void SensorFusionApplication::bsm_map_cb(const cav_msgs::BSMConstPtr &msg) {

    ROS_INFO_NAMED("bsm_logger","PROCESSING BSM");
    std::string bsm_id = bsmIdFromBuffer(msg->core_data.id);
    ROS_INFO_STREAM_NAMED("bsm_logger","BSM_ID: " << bsm_id);
    bsm_id_map_[bsm_id] = msg;
}

// TODO investigate BSM fusion further. There may be extra bugs introduced by merge
void SensorFusionApplication::process_bsm(const cav_msgs::BSMConstPtr &msg) {
    ROS_DEBUG_STREAM_NAMED("bsm_logger","Received bsm message: " << msg);
    if(heading_map_.empty() || navsatfix_map_.empty())
    {
        ROS_DEBUG_STREAM_NAMED("bsm_logger", "Received bsm before heading and navsatfix updated unable to process msg");
        return;
    }
    auto hash = std::hash<std::string>();
    size_t src_id = hash("bsm_objects");

    tf2::Stamped<tf2::Transform> ecef_in_ned_tf, odom_in_map_tf;
    try {

        odom_in_map_tf = tf_maintainer_.get_transform(ned_frame_name_, inertial_frame_name_, msg->header.stamp, true);
        ecef_in_ned_tf = tf_maintainer_.get_transform(ned_frame_name_, "earth", msg->header.stamp, true);

    } catch (tf2::TransformException&ex) {
        ROS_WARN_STREAM_NAMED("bsm_logger", "Sensor fusion transform lookup exception: " << ex.what());
        return;
    }

    cav_msgs::ExternalObject obj;
    obj.header.frame_id = inertial_frame_name_;
    obj.header.stamp = odom_in_map_tf.stamp_; // Use the timestamp of the transform for this bsm to ensure it can be converted
    obj.presence_vector = 0;


    obj.presence_vector |= cav_msgs::ExternalObject::ID_PRESENCE_VECTOR;
    obj.id = (msg->core_data.id[0] << 24) | (msg->core_data.id[1] << 16) | (msg->core_data.id[2] << 8) | (msg->core_data.id[3]);

    obj.presence_vector |= cav_msgs::ExternalObject::BSM_ID_PRESENCE_VECTOR;
    obj.bsm_id.resize(msg->core_data.id.size());
    std::copy(msg->core_data.id.begin(), msg->core_data.id.end(), obj.bsm_id.begin());

    wgs84_utils::wgs84_coordinate bsm_coord_rad;
    bsm_coord_rad.heading   = msg->core_data.heading * wgs84_utils::DEG2RAD;
    bsm_coord_rad.elevation = msg->core_data.elev;
    bsm_coord_rad.lat       = msg->core_data.latitude * wgs84_utils::DEG2RAD;
    bsm_coord_rad.lon       = msg->core_data.longitude * wgs84_utils::DEG2RAD;

   
    // All tf2 multiplication works as expected with matrix on right applied to matrix on left to do multiplication
    ROS_DEBUG_STREAM_NAMED("bsm_logger","bsm_coord_rad (lat,lon,elev,heading): (" << bsm_coord_rad.lat << ", " << bsm_coord_rad.lon << ", " << bsm_coord_rad.elevation << ", " << bsm_coord_rad.heading << ")");
    // Get bsm position in nef frame
<<<<<<< HEAD
    tf2::Vector3 bsm_in_map_trans = wgs84_utils::geodesic_2_cartesian(bsm_coord_rad, ecef_in_ned_tf);
=======
    tf2::Vector3 bsm_in_map_trans = wgs84_utils::geodesic_to_ecef(bsm_coord_rad, ecef_in_ned_tf);
>>>>>>> 170ecab0
    // Apply heading as orientation
    const tf2::Vector3 z_axis(0,0,1);
    tf2::Quaternion rot_in_ned(z_axis, bsm_coord_rad.heading);
    // BSM transform in map
    tf2::Transform bsm_in_map_tf(rot_in_ned, bsm_in_map_trans);
    

    tf2::Transform bsm_in_odom = odom_in_map_tf.inverse() * bsm_in_map_tf;
    tf2::Vector3 bsm_trans = bsm_in_odom.getOrigin();
    tf2::Quaternion bsm_rot = bsm_in_odom.getRotation();
    
    
    Eigen::Vector3d out_pose(bsm_trans.getX(), bsm_trans.getY(), bsm_trans.getZ());
    
    Eigen::Quaterniond out_rot(bsm_rot.getW(), bsm_rot.getX(), bsm_rot.getY(), bsm_rot.getZ()); // Quaturniond is a quaturnion with double values

    obj.presence_vector |= cav_msgs::ExternalObject::POSE_PRESENCE_VECTOR;

    obj.pose.pose.position.x = out_pose[0];
    obj.pose.pose.position.y = out_pose[1];
    obj.pose.pose.position.z = out_pose[2];

    obj.pose.pose.orientation.x = out_rot.x();
    obj.pose.pose.orientation.y = out_rot.y();
    obj.pose.pose.orientation.z = out_rot.z();
    obj.pose.pose.orientation.w = out_rot.w();

    if(msg->core_data.presence_vector & cav_msgs::BSMCoreData::SPEED_AVAILABLE)
    {
      Eigen::Vector3d velocity_vector;
      velocity_vector[0] = msg->core_data.speed;
      velocity_vector[1] = 0.0;
      velocity_vector[2] = 0.0;
      
      velocity_vector = out_rot.toRotationMatrix() * velocity_vector;
      
      obj.presence_vector |= cav_msgs::ExternalObject::VELOCITY_PRESENCE_VECTOR;
      obj.velocity.twist.linear.x = velocity_vector[0];
      obj.velocity.twist.linear.y = velocity_vector[1];
      obj.velocity.twist.linear.z = velocity_vector[2];
    }

    obj.presence_vector |= cav_msgs::ExternalObject::CONFIDENCE_PRESENCE_VECTOR;
    obj.confidence = 1.0;

    obj.presence_vector |= cav_msgs::ExternalObject::SIZE_PRESENCE_VECTOR;
    // TODO double check these size values
    obj.size.x = msg->core_data.size.vehicle_length / 2;
    obj.size.y = msg->core_data.size.vehicle_width / 2;
    obj.size.z = 1.5; // TODO probably worth picking a picking a big z value
    ROS_DEBUG_STREAM_NAMED("bsm_logger", "Converted bsm message: " << obj);

    //TODO uncomment this is where fusion occurs
    std::vector<torc::TrackedObject> objects;
    objects.push_back(torc::toTrackedObject(obj));
    torc::TrackedObject& back = objects.back();
    uint32_t serial_size = ros::serialization::serializationLength(obj);
    boost::shared_array<uint8_t> buffer(new uint8_t[serial_size + sizeof(uint32_t)]);
    back.src_data[src_id] = buffer;
    memcpy(back.src_data[src_id].get(),&serial_size,sizeof(uint32_t));
    ros::serialization::OStream stream(back.src_data[src_id].get() + sizeof(uint32_t), serial_size);
    ros::serialization::serialize(stream, obj);
    tracker_->addObjects(objects.begin(), objects.end(),src_id, obj.header.stamp.toBoost());
<<<<<<< HEAD
    //bsm_obj_ = obj; //TODO used to bypass fusion
=======
>>>>>>> 170ecab0
}

void SensorFusionApplication::velocity_cb(const ros::MessageEvent<geometry_msgs::TwistStamped> &event) 
{
    std::string name = event.getPublisherName();
    velocity_map_[name] = event.getMessage();
    twist_history_buffer_.addTwist(event.getMessage());
}

void SensorFusionApplication::heading_cb(const ros::MessageEvent<cav_msgs::HeadingStamped> &event) 
{    
    std::string name = event.getPublisherName();
    heading_map_[name] = event.getMessage();
}

void SensorFusionApplication::navsatfix_cb(const ros::MessageEvent<sensor_msgs::NavSatFix> &event) 
{    
    std::string name = event.getPublisherName();
    navsatfix_map_[name] = event.getMessage();
}

void SensorFusionApplication::odom_cb(const ros::MessageEvent<nav_msgs::Odometry> &event) 
{    
    std::string name = event.getPublisherName();
    odom_map_[name] = event.getMessage();
}

void SensorFusionApplication::dyn_recfg_cb(sensor_fusion::SensorFusionConfig &cfg, uint32_t level)
{
    static bool init = false;
    std::string msg = init ? "Reconfigure Request" : "Initial Config";
    ROS_INFO("%s: \t\ntracker_life_time_decay: %f\t\ntracker_life_time_divider: %f\t\ntracker_life_time_threshold: %f\t\ntracker_out_of_range_dist: %f\t\ntracker_unassociated_group_dist: %f\t\ntracker_score_threshold: %f",
        msg.c_str(),
        cfg.tracker_life_time_decay,
        cfg.tracker_life_time_divider,
        cfg.tracker_life_time_threshold,
        cfg.tracker_out_of_range_dist,
        cfg.tracker_unassociated_group_dist,
        cfg.tracker_score_threshold);

    config_ = cfg;

   tracker_->config.tracker_life_time_decay = config_.tracker_life_time_decay;
   tracker_->config.tracker_life_time_divider = config_.tracker_life_time_divider;
   tracker_->config.tracker_life_time_threshold = config_.tracker_life_time_threshold;
   tracker_->config.tracker_out_of_range_dist = config_.tracker_out_of_range_dist;
   tracker_->config.tracker_unassociated_group_dist = config_.tracker_unassociated_group_dist;
   tracker_->config.tracker_score_threshold = config_.tracker_score_threshold;

    init = true;
}<|MERGE_RESOLUTION|>--- conflicted
+++ resolved
@@ -690,11 +690,7 @@
     // All tf2 multiplication works as expected with matrix on right applied to matrix on left to do multiplication
     ROS_DEBUG_STREAM_NAMED("bsm_logger","bsm_coord_rad (lat,lon,elev,heading): (" << bsm_coord_rad.lat << ", " << bsm_coord_rad.lon << ", " << bsm_coord_rad.elevation << ", " << bsm_coord_rad.heading << ")");
     // Get bsm position in nef frame
-<<<<<<< HEAD
-    tf2::Vector3 bsm_in_map_trans = wgs84_utils::geodesic_2_cartesian(bsm_coord_rad, ecef_in_ned_tf);
-=======
     tf2::Vector3 bsm_in_map_trans = wgs84_utils::geodesic_to_ecef(bsm_coord_rad, ecef_in_ned_tf);
->>>>>>> 170ecab0
     // Apply heading as orientation
     const tf2::Vector3 z_axis(0,0,1);
     tf2::Quaternion rot_in_ned(z_axis, bsm_coord_rad.heading);
@@ -758,10 +754,6 @@
     ros::serialization::OStream stream(back.src_data[src_id].get() + sizeof(uint32_t), serial_size);
     ros::serialization::serialize(stream, obj);
     tracker_->addObjects(objects.begin(), objects.end(),src_id, obj.header.stamp.toBoost());
-<<<<<<< HEAD
-    //bsm_obj_ = obj; //TODO used to bypass fusion
-=======
->>>>>>> 170ecab0
 }
 
 void SensorFusionApplication::velocity_cb(const ros::MessageEvent<geometry_msgs::TwistStamped> &event) 
