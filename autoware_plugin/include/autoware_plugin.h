--- conflicted
+++ resolved
@@ -68,9 +68,6 @@
         ros::Subscriber pose_sub_;
         ros::Subscriber twist_sub_;
 
-<<<<<<< HEAD
-
-
         // ros service servers
         ros::ServiceServer trajectory_srv_;
         ros::ServiceServer maneuver_srv_;
@@ -78,7 +75,6 @@
         // service callbacks for carma maneuver and trajectory planning
         bool plan_trajectory_cb(cav_srvs::PlanTrajectoryRequest &req, cav_srvs::PlanTrajectoryResponse &resp);
         bool plan_maneuver_cb(cav_srvs::PlanManeuversRequest &req, cav_srvs::PlanManeuversResponse &resp);
-
 
         // generated trajectory plan
         cav_msgs::TrajectoryPlan trajectory_msg;
@@ -88,10 +84,8 @@
         // Length of maneuver
         double mvr_length = 15;
 
-=======
         // Plugin discovery message
         cav_msgs::Plugin plugin_discovery_msg_;
->>>>>>> 011c9392
 
         // ROS params
         double trajectory_time_length_;
