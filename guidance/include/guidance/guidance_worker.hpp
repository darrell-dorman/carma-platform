/*
 * Copyright (C) 2018-2019 LEIDOS.
 *
 * Licensed under the Apache License, Version 2.0 (the "License"); you may not
 * use this file except in compliance with the License. You may obtain a copy of
 * the License at
 *
 * http://www.apache.org/licenses/LICENSE-2.0
 *
 * Unless required by applicable law or agreed to in writing, software
 * distributed under the License is distributed on an "AS IS" BASIS, WITHOUT
 * WARRANTIES OR CONDITIONS OF ANY KIND, either express or implied. See the
 * License for the specific language governing permissions and limitations under
 * the License.
 */

#pragma once

#include <string>
#include <ros/ros.h>
#include <atomic>
#include <carma_utils/CARMAUtils.h>
#include <cav_srvs/SetGuidanceActive.h>
#include <cav_srvs/SetEnableRobotic.h>
#include <std_msgs/Bool.h>
#include <cav_msgs/GuidanceState.h>
#include <cav_msgs/RobotEnabled.h>
#include "guidance/guidance_state_machine.hpp"
#include "guidance/guidance_state_machine_factory.hpp"

namespace guidance
{
    class GuidanceWorker
    {
        public:
            /*!
             * \brief Default constructor for GuidanceWorker
             */
            GuidanceWorker();

            /*!
             * \brief Begin normal execution of Guidance worker. Will take over control flow of program and exit from here.
             * 
             * \return The exit status of this program
             */
            int run();

        protected:
            // Message/service callbacks
            bool guidance_acivation_cb(cav_srvs::SetGuidanceActiveRequest& req, cav_srvs::SetGuidanceActiveResponse& res);
            void robot_status_cb(const cav_msgs::RobotEnabledConstPtr& msg);
            void system_alert_cb(const cav_msgs::SystemAlertConstPtr& msg);

            // Service servers 
            ros::ServiceServer guidance_activate_service_server_;

            // Publishers
            ros::Publisher state_publisher_;
            ros::ServiceClient enable_client_;

            // Subscribers
            ros::Subscriber robot_status_subscriber_;

            // Node handles
            ros::CARMANodeHandle nh_, pnh_;

            std::atomic<bool> guidance_activated_;

            std::string vehicle_state_machine_type;

            void create_guidance_state_machine();
        
        private:
            // Guidance state machine factory
            GuidanceStateMachineFactory guidance_state_machine_factory;
            // Guidance state machine
<<<<<<< HEAD
            GuidanceStateMachine gsm;
            // spin callback function
=======
            std::unique_ptr<GuidanceStateMachine> gsm;
            // Helper functions
            void process_required_plugin_list(std::vector<std::string> list);
            void populate_plugin_list_response(cav_srvs::PluginListResponse& res);
            void populate_active_plugin_list_response(cav_srvs::PluginListResponse& res);
            bool is_required_plugin(std::string plugin_name, std::string version);
>>>>>>> 119d1c73
            bool spin_cb();
    };
}<|MERGE_RESOLUTION|>--- conflicted
+++ resolved
@@ -74,17 +74,8 @@
             // Guidance state machine factory
             GuidanceStateMachineFactory guidance_state_machine_factory;
             // Guidance state machine
-<<<<<<< HEAD
-            GuidanceStateMachine gsm;
+            std::unique_ptr<GuidanceStateMachine> gsm;
             // spin callback function
-=======
-            std::unique_ptr<GuidanceStateMachine> gsm;
-            // Helper functions
-            void process_required_plugin_list(std::vector<std::string> list);
-            void populate_plugin_list_response(cav_srvs::PluginListResponse& res);
-            void populate_active_plugin_list_response(cav_srvs::PluginListResponse& res);
-            bool is_required_plugin(std::string plugin_name, std::string version);
->>>>>>> 119d1c73
             bool spin_cb();
     };
 }